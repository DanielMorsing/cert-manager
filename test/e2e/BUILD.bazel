load("@io_bazel_rules_go//go:def.bzl", "go_library", "go_test")

# we add this rule so users can `bazel build //test/e2e` to run a
# platform-independent version of the e2e test binary
genrule(
    name = "e2e.test",
    testonly = True,
    srcs = [":go_default_test"],
    outs = ["e2e.test"],
    cmd = "cp $(SRCS) $@",
    visibility = ["//visibility:public"],
)

go_library(
    name = "go_default_library",
    srcs = ["e2e.go"],
    importpath = "github.com/jetstack/cert-manager/test/e2e",
    tags = ["manual"],
    visibility = ["//visibility:public"],
    deps = [
        "//test/e2e/framework:go_default_library",
        "//test/e2e/framework/addon:go_default_library",
        "//test/e2e/framework/log:go_default_library",
        "//vendor/github.com/onsi/ginkgo:go_default_library",
    ],
)

go_test(
    name = "go_default_test",
    srcs = ["e2e_test.go"],
    embed = [":go_default_library"],
    tags = ["manual"],
    deps = [
        "//pkg/logs:go_default_library",
        "//test/e2e/framework:go_default_library",
        "//test/e2e/suite:go_default_library",
        "//vendor/github.com/onsi/ginkgo:go_default_library",
        "//vendor/github.com/onsi/ginkgo/config:go_default_library",
        "//vendor/github.com/onsi/ginkgo/reporters:go_default_library",
        "//vendor/github.com/onsi/gomega:go_default_library",
        "//vendor/k8s.io/apimachinery/pkg/util/wait:go_default_library",
    ],
)

filegroup(
    name = "package-srcs",
    srcs = glob(["**"]),
    tags = ["automanaged"],
    visibility = ["//visibility:private"],
)

filegroup(
    name = "all-srcs",
    srcs = [
        ":package-srcs",
<<<<<<< HEAD
=======
        "//test/e2e/bin:all-srcs",
>>>>>>> b6210be1
        "//test/e2e/charts:all-srcs",
        "//test/e2e/framework:all-srcs",
        "//test/e2e/suite:all-srcs",
        "//test/e2e/util:all-srcs",
    ],
    tags = ["automanaged"],
    visibility = ["//visibility:public"],
)<|MERGE_RESOLUTION|>--- conflicted
+++ resolved
@@ -53,10 +53,7 @@
     name = "all-srcs",
     srcs = [
         ":package-srcs",
-<<<<<<< HEAD
-=======
         "//test/e2e/bin:all-srcs",
->>>>>>> b6210be1
         "//test/e2e/charts:all-srcs",
         "//test/e2e/framework:all-srcs",
         "//test/e2e/suite:all-srcs",
