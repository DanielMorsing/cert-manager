--- conflicted
+++ resolved
@@ -23,15 +23,11 @@
 
 	. "github.com/onsi/ginkgo"
 	. "github.com/onsi/gomega"
-<<<<<<< HEAD
+	corev1 "k8s.io/api/core/v1"
 	ext "k8s.io/api/extensions/v1beta1"
 	metav1 "k8s.io/apimachinery/pkg/apis/meta/v1"
 	"k8s.io/apimachinery/pkg/util/intstr"
-=======
-	corev1 "k8s.io/api/core/v1"
-	metav1 "k8s.io/apimachinery/pkg/apis/meta/v1"
 	"k8s.io/apimachinery/pkg/util/wait"
->>>>>>> 01903f06
 
 	"github.com/jetstack/cert-manager/pkg/apis/certmanager/v1alpha1"
 	cmutil "github.com/jetstack/cert-manager/pkg/util"
@@ -233,7 +229,6 @@
 		Expect(err).NotTo(HaveOccurred())
 	})
 
-<<<<<<< HEAD
 	It("should obtain a signed certificate with a single CN from the ACME server when redirected", func() {
 		// if this skip is removed, remember to re-enable no-tls-redirects in nginx-ingress addons
 		Skip("nginx-ingress bug stops pebble from getting a certificate https://github.com/kubernetes/ingress-nginx/issues/3192")
@@ -315,7 +310,12 @@
 
 		_, err = certClient.Create(cert)
 		Expect(err).NotTo(HaveOccurred())
-=======
+
+		By("Verifying the Certificate is valid")
+		err = h.WaitCertificateIssuedValid(f.Namespace.Name, certificateName, time.Minute*5)
+		Expect(err).NotTo(HaveOccurred())
+	})
+
 	It("should automatically recreate challenge pod and still obtain a certificate if it is manually deleted", func() {
 		certClient := f.CertManagerClientSet.CertmanagerV1alpha1().Certificates(f.Namespace.Name)
 
@@ -355,7 +355,6 @@
 		// Killing the pod could potentially make the validation invalid if pebble
 		// were to ask us for the challenge after the pod was killed, but because
 		// we kill it so early, we should always be in the self-check phase
->>>>>>> 01903f06
 		By("Verifying the Certificate is valid")
 		err = h.WaitCertificateIssuedValid(f.Namespace.Name, certificateName, time.Minute*5)
 		Expect(err).NotTo(HaveOccurred())
