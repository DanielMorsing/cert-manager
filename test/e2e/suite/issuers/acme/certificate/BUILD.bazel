--- conflicted
+++ resolved
@@ -23,15 +23,11 @@
         "//test/util/generate:go_default_library",
         "//vendor/github.com/onsi/ginkgo:go_default_library",
         "//vendor/github.com/onsi/gomega:go_default_library",
-<<<<<<< HEAD
+        "//vendor/k8s.io/api/core/v1:go_default_library",
         "//vendor/k8s.io/api/extensions/v1beta1:go_default_library",
         "//vendor/k8s.io/apimachinery/pkg/apis/meta/v1:go_default_library",
         "//vendor/k8s.io/apimachinery/pkg/util/intstr:go_default_library",
-=======
-        "//vendor/k8s.io/api/core/v1:go_default_library",
-        "//vendor/k8s.io/apimachinery/pkg/apis/meta/v1:go_default_library",
         "//vendor/k8s.io/apimachinery/pkg/util/wait:go_default_library",
->>>>>>> 01903f06
     ],
 )
 
